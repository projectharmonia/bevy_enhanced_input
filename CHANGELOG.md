--- conflicted
+++ resolved
@@ -9,15 +9,12 @@
 
 ### Added
 
-<<<<<<< HEAD
+- Serde derives for `ActionState`.
 - `Axial` preset to map any axis into 2-dimensional input.
 
 ### Removed
 
 - `GamepadStick`. Use `Axial::left_stick()` or `Axial::right_stick()` instead.
-=======
-- Serde derives for `ActionState`.
->>>>>>> 0b0e3caa
 
 ## [0.9.0] - 2025-04-08
 
