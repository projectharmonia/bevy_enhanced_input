[package]
name = "bevy_enhanced_input_macros"
<<<<<<< HEAD
version = "0.10.0-rc.5"
authors = ["Hennadii Chernyshchyk <genaloner@gmail.com>"]
=======
version = "0.10.0"
authors = [
  "Hennadii Chernyshchyk <genaloner@gmail.com>",
  "Alice Cecile <alice.i.cecile@gmail.com>",
]
>>>>>>> 9a16c3c1
edition = "2021"
description = "Bevy Enhanced Input Macros"
readme = "../README.md"
repository = "https://github.com/projectharmonia/bevy_enhanced_input"
keywords = ["bevy", "input", "macros"]
categories = ["game-development"]
license = "MIT OR Apache-2.0"
include = ["/src", "../LICENSE*"]

[lib]
proc-macro = true

[dependencies]
darling = "0.20"
syn = { version = "2.0", features = ["full"] }
quote = "1.0"
proc-macro2 = "1.0"<|MERGE_RESOLUTION|>--- conflicted
+++ resolved
@@ -1,15 +1,10 @@
 [package]
 name = "bevy_enhanced_input_macros"
-<<<<<<< HEAD
 version = "0.10.0-rc.5"
-authors = ["Hennadii Chernyshchyk <genaloner@gmail.com>"]
-=======
-version = "0.10.0"
 authors = [
   "Hennadii Chernyshchyk <genaloner@gmail.com>",
   "Alice Cecile <alice.i.cecile@gmail.com>",
 ]
->>>>>>> 9a16c3c1
 edition = "2021"
 description = "Bevy Enhanced Input Macros"
 readme = "../README.md"
