pub mod bind_preset;
pub mod context_instance;
pub mod events;
pub mod input_action;
pub mod input_bind;
pub mod input_condition;
pub mod input_modifier;

use std::{
    any::{self, TypeId},
    cmp::Reverse,
    mem,
};

use bevy::prelude::*;

use crate::input::input_reader::InputReader;
use context_instance::ContextInstance;

/// An extension trait for [`App`] to register contexts.
///
/// ```
/// # use bevy::prelude::*;
/// # use bevy_enhanced_input::prelude::*;
/// let mut app = App::new();
/// app.add_input_context::<Player>();
/// # #[derive(Component)]
/// # struct Player;
/// # impl InputContext for Player {
/// # fn context_instance(_world: &World, _entity: Entity) -> ContextInstance { Default::default() }
/// # }
/// ```
pub trait ContextAppExt {
    /// Registers an input context.
    fn add_input_context<C: InputContext>(&mut self) -> &mut Self;
}

impl ContextAppExt for App {
    fn add_input_context<C: InputContext>(&mut self) -> &mut Self {
        debug!("registering context `{}`", any::type_name::<C>());

        self.add_observer(add_instance::<C>)
            .add_observer(rebuild_instance::<C>)
            .add_observer(remove_instance::<C>);

        self
    }
}

fn add_instance<C: InputContext>(
    trigger: Trigger<OnAdd, C>,
    mut set: ParamSet<(&World, ResMut<ContextInstances>)>,
) {
    // We need to borrow both the world and contexts,
    // but we can't use `resource_scope` because observers
    // don't provide mutable access to the world.
    // So we just move it from the resource and put it back.
    let mut instances = mem::take(&mut *set.p1());
    instances.add::<C>(set.p0(), trigger.entity());
    *set.p1() = instances;
}

fn rebuild_instance<C: InputContext>(
    _trigger: Trigger<RebuildInputContexts>,
    mut commands: Commands,
    mut set: ParamSet<(&World, ResMut<ContextInstances>)>,
    time: Res<Time<Virtual>>,
) {
    let mut instances = mem::take(&mut *set.p1());
    instances.rebuild::<C>(set.p0(), &time, &mut commands);
    *set.p1() = instances;
}

fn remove_instance<C: InputContext>(
    trigger: Trigger<OnRemove, C>,
    mut commands: Commands,
    mut instances: ResMut<ContextInstances>,
    time: Res<Time<Virtual>>,
) {
    instances.remove::<C>(&mut commands, &time, trigger.entity());
}

/// Stores instantiated [`InputContext`]s.
#[derive(Resource, Default)]
pub struct ContextInstances(Vec<InstanceGroup>);

impl ContextInstances {
    fn add<C: InputContext>(&mut self, world: &World, entity: Entity) {
        debug!("adding `{}` to `{entity}`", any::type_name::<C>());

        if let Some(index) = self.index::<C>() {
            match &mut self.0[index] {
                InstanceGroup::Exclusive { instances, .. } => {
                    let ctx = C::context_instance(world, entity);
                    instances.push((entity, ctx));
                }
                InstanceGroup::Shared { entities, .. } => {
                    entities.push(entity);
                }
            }
        } else {
            let priority = Reverse(C::PRIORITY);
            let index = self
                .0
                .binary_search_by_key(&priority, |group| Reverse(group.priority()))
                .unwrap_or_else(|e| e);

            let group = InstanceGroup::new::<C>(world, entity);
            self.0.insert(index, group);
        }
    }

    fn rebuild<C: InputContext>(
        &mut self,
        world: &World,
        time: &Time<Virtual>,
        commands: &mut Commands,
    ) {
        if let Some(index) = self.index::<C>() {
            debug!("rebuilding `{}`", any::type_name::<C>());

            match &mut self.0[index] {
                InstanceGroup::Exclusive { instances, .. } => {
                    for (entity, ctx) in instances {
                        ctx.trigger_removed(commands, time, &[*entity]);
                        *ctx = C::context_instance(world, *entity);
                    }
                }
                InstanceGroup::Shared { ctx, entities, .. } => {
                    ctx.trigger_removed(commands, time, entities);

                    // For shared contexts rebuild the instance using the first entity.
                    let entity = *entities
                        .first()
                        .expect("groups should be immediately removed when empty");
                    *ctx = C::context_instance(world, entity);
                }
            }
        }
    }

    fn remove<C: InputContext>(
        &mut self,
        commands: &mut Commands,
        time: &Time<Virtual>,
        entity: Entity,
    ) {
        debug!("removing `{}` from `{entity}`", any::type_name::<C>());

        let group_index = self
            .index::<C>()
            .expect("context should be instantiated before removal");

        let empty = match &mut self.0[group_index] {
            InstanceGroup::Exclusive { instances, .. } => {
                let entity_index = instances
                    .iter()
                    .position(|&(mapped_entity, _)| mapped_entity == entity)
                    .expect("entity should be inserted before removal");

                let (_, ctx) = instances.swap_remove(entity_index);
                ctx.trigger_removed(commands, time, &[entity]);

                instances.is_empty()
            }
            InstanceGroup::Shared {
                entities,
                ctx: instance,
                ..
            } => {
                let entity_index = entities
                    .iter()
                    .position(|&mapped_entity| mapped_entity == entity)
                    .expect("entity should be inserted before removal");

                entities.swap_remove(entity_index);
                instance.trigger_removed(commands, time, &[entity]);

                entities.is_empty()
            }
        };

        if empty {
            // Remove the group if no entity references it.
            debug!("removing empty `{}`", any::type_name::<C>());
            self.0.remove(group_index);
        }
    }

    pub(crate) fn update(
        &mut self,
        commands: &mut Commands,
        reader: &mut InputReader,
        time: &Time<Virtual>,
    ) {
        for group in &mut self.0 {
            match group {
                InstanceGroup::Exclusive { instances, .. } => {
                    for (entity, ctx) in instances {
                        ctx.update(commands, reader, time, &[*entity]);
                    }
                }
                InstanceGroup::Shared { entities, ctx, .. } => {
                    ctx.update(commands, reader, time, entities);
                }
            }
        }
    }

    /// Returns a context instance for an entity, if it exists.
    ///
    /// For a more ergonomic API, it's recommended to react on [`events`].
    /// within observers.
    ///
    /// The complexity is `O(n+m)`, where `n` is the number of contexts and `m` is the number of entities,
    /// since the storage is optimized for iteration. However, there are usually only a few contexts that are instantiated.
    ///
    /// ```
    /// # use bevy::prelude::*;
    /// # use bevy_enhanced_input::prelude::*;
    /// fn observer(trigger: Trigger<Attacked>, instances: Res<ContextInstances>) {
    ///     let ctx = instances.get::<Player>(trigger.entity()).unwrap();
    ///     let action = ctx.action::<Dodge>().unwrap();
    ///     if action.events().contains(ActionEvents::FIRED) {
    ///         // ..
    ///     }
    /// }
    /// # #[derive(Event)]
    /// # struct Attacked;
    /// # #[derive(Component)]
    /// # struct Player;
    /// # impl InputContext for Player {
    /// # fn context_instance(_world: &World, _entity: Entity) -> ContextInstance { Default::default() }
    /// # }
    /// # #[derive(Debug, InputAction)]
    /// # #[input_action(output = bool)]
    /// # struct Dodge;
    /// ```
    pub fn get<C: InputContext>(&self, instance_entity: Entity) -> Option<&ContextInstance> {
        let index = self.index::<C>()?;
        match &self.0[index] {
            InstanceGroup::Exclusive { instances, .. } => {
                instances.iter().find_map(|(entity, ctx)| {
                    if *entity == instance_entity {
                        Some(ctx)
                    } else {
                        None
                    }
                })
            }
            InstanceGroup::Shared { entities, ctx, .. } => {
                entities.contains(&instance_entity).then_some(ctx)
            }
        }
    }

    fn index<C: InputContext>(&self) -> Option<usize> {
        self.0
            .iter()
            .position(|group| group.type_id() == TypeId::of::<C>())
    }
}

/// Instances of [`InputContext`] for the same type based on [`InputContext::MODE`].
enum InstanceGroup {
    Exclusive {
        type_id: TypeId,
        priority: isize,
        instances: Vec<(Entity, ContextInstance)>,
    },
    Shared {
        type_id: TypeId,
        priority: isize,
        entities: Vec<Entity>,
        ctx: ContextInstance,
    },
}

impl InstanceGroup {
    #[must_use]
    fn new<C: InputContext>(world: &World, entity: Entity) -> Self {
        let type_id = TypeId::of::<C>();
        let ctx = C::context_instance(world, entity);
        match C::MODE {
            ContextMode::Exclusive => Self::Exclusive {
                type_id,
                priority: C::PRIORITY,
                instances: vec![(entity, ctx)],
            },
            ContextMode::Shared => Self::Shared {
                type_id,
                priority: C::PRIORITY,
                entities: vec![entity],
                ctx,
            },
        }
    }

    fn priority(&self) -> isize {
        match *self {
            InstanceGroup::Exclusive { priority, .. } => priority,
            InstanceGroup::Shared { priority, .. } => priority,
        }
    }

    fn type_id(&self) -> TypeId {
        match *self {
            InstanceGroup::Exclusive { type_id, .. } => type_id,
            InstanceGroup::Shared { type_id, .. } => type_id,
        }
    }
}

/// Contexts are components that associate entities with [`InputAction`](input_action::InputAction)s.
///
/// Inserting this component associates [`ContextInstance`] for this
/// entity in a resource.
///
/// Removing deactivates [`ContextInstance`] for the entity and trigger
/// transitions for all actions to [`ActionState::None`](crate::input_context::context_instance::ActionState::None).
///
/// Each context should be registered using [`ContextAppExt::add_input_context`].
///
/// ```
/// # use bevy::prelude::*;
/// # use bevy_enhanced_input::prelude::*;
/// #[derive(Component)]
/// struct Player;
///
/// impl InputContext for Player {
///     fn context_instance(world: &World, entity: Entity) -> ContextInstance {
///         // You can use world to access the necessaary data.
///         let settings = world.resource::<AppSettings>();
///
///         // To can also access the context
///         // component itself from the entity.
///         let player = world.get::<Self>(entity).unwrap();
///
///         let mut ctx = ContextInstance::default();
///
///         ctx.bind::<Move>()
///             .to(Cardinal::wasd_keys())
///             .to(GamepadStick::Left);
///
///         ctx.bind::<Jump>()
<<<<<<< HEAD
///             .with(KeyCode::Space)
///             .with(GamepadButton::South);
=======
///             .to(KeyCode::Space)
///             .to(GamepadButtonType::South);
>>>>>>> c8d57ea7
///
///         ctx
///     }
/// }
/// # #[derive(Debug, InputAction)]
/// # #[input_action(output = Vec2)]
/// # struct Move;
/// # #[derive(Debug, InputAction)]
/// # #[input_action(output = bool)]
/// # struct Jump;
/// # #[derive(Resource)]
/// # struct AppSettings;
/// ```
pub trait InputContext: Component {
    /// Configures how context will be instantiated.
    const MODE: ContextMode = ContextMode::Exclusive;

    /// Determines the evaluation order of [`ContextInstance`]s produced
    /// by this component.
    ///
    /// Ordering is global.
    /// Contexts with a higher priority evaluated first.
    const PRIORITY: isize = 0;

    /// Creates a new instance for the given entity.
    ///
    /// In the implementation you need call [`ContextInstance::bind`]
    /// to associate it with [`InputAction`](input_action::InputAction)s.
    ///
    /// The function is called on each context instantiation
    /// which depends on [`Self::MODE`].
    /// You can also rebuild all contexts by triggering [`RebuildInputContexts`].
    #[must_use]
    fn context_instance(world: &World, entity: Entity) -> ContextInstance;
}

/// Configures how instances of [`InputContext`] will be managed.
#[derive(Default, Debug)]
pub enum ContextMode {
    /// Instantiate a new context for each entity.
    ///
    /// The context will be created and removed with the component.
    ///
    /// With this mode you can assign different mappings using the same context type.
    ///
    /// Useful for local multiplayer scenarios where each player has different input mappings.
    #[default]
    Exclusive,
    /// Share a single context instance among all entities.
    ///
    /// The context will be created once for the first insertion reused for all other entities
    /// with the same component. It will be removed once no context components of this type exist.
    ///
    /// Useful for games where multiple entities are controlled with the same input.
    Shared,
}

/// A trigger that causes the reconstruction of all active context maps.
///
/// Use it when you change your application settings and want to reload the mappings.
///
/// This will also reset all actions to [`ActionState::None`](crate::input_context::context_instance::ActionState::None)
/// and trigger the corresponding events.
#[derive(Event)]
pub struct RebuildInputContexts;<|MERGE_RESOLUTION|>--- conflicted
+++ resolved
@@ -343,13 +343,8 @@
 ///             .to(GamepadStick::Left);
 ///
 ///         ctx.bind::<Jump>()
-<<<<<<< HEAD
-///             .with(KeyCode::Space)
-///             .with(GamepadButton::South);
-=======
 ///             .to(KeyCode::Space)
-///             .to(GamepadButtonType::South);
->>>>>>> c8d57ea7
+///             .to(GamepadButton::South);
 ///
 ///         ctx
 ///     }
