mod trigger_tracker;

use std::{
    any::{self, TypeId},
    cmp::Ordering,
    fmt::Debug,
};

use bevy::{
    prelude::*,
    utils::{Entry, HashMap},
};

use super::{
    bind_preset::BindPreset,
    events::{ActionEvents, Canceled, Completed, Fired, Ongoing, Started},
    input_action::{Accumulation, ActionOutput, InputAction},
    input_bind::InputBind,
    input_condition::InputCondition,
    input_modifier::InputModifier,
};
use crate::{
    action_value::{ActionValue, ActionValueDim},
    input::{input_reader::InputReader, GamepadDevice, Input},
};
use trigger_tracker::TriggerTracker;

/// Instance for [`InputContext`](super::InputContext).
///
/// Stores [`InputAction`]s and evaluates their [`ActionState`] in the order they are bound.
///
/// Each action can have multiple associated [`Input`]s, any of which can trigger the action.
///
/// Additionally, you can assign [`InputModifier`]s and [`InputCondition`]s at both the action
/// and input levels.
///
/// Action evaluation follows these steps:
///
/// 1. Iterate over each [`ActionValue`] from the associated [`Input`]s:
///    1.1. Apply input-level [`InputModifier`]s.
///    1.2. Evaluate input-level [`InputCondition`]s, combining their results based on their [`InputCondition::kind`].
/// 2. Select all [`ActionValue`]s with the most significant [`ActionState`] and combine based on [`InputAction::ACCUMULATION`].
///    Combined value be converted into [`ActionOutput::DIM`] using [`ActionValue::convert`].
/// 3. Apply action level [`InputModifier`]s.
/// 4. Evaluate action level [`InputCondition`]s, combining their results according to [`InputCondition::kind`].
/// 5. Set the final [`ActionState`] based on the results.
///    Final value be converted into [`InputAction::Output`] using [`ActionValue::convert`].
///
/// New instances won't react to currently held inputs until they are released.
/// This prevents unintended behavior where switching contexts using the same key
/// could cause an immediate switch back, as buttons are rarely pressed for only a single frame.
///
/// [`ActionState`]: super::context_instance::ActionState
#[derive(Default)]
pub struct ContextInstance {
    gamepad: GamepadDevice,
    bindings: Vec<ActionBind>,
    actions: ActionsData,
}

impl ContextInstance {
    /// Associates context with gamepad.
    ///
    /// By default it's [`GamepadDevice::Any`].
    pub fn set_gamepad(&mut self, gamepad: impl Into<GamepadDevice>) {
        self.gamepad = gamepad.into();
    }

    /// Starts binding an action.
    ///
    /// This method can be called multiple times for the same action to extend its mappings.
    pub fn bind<A: InputAction>(&mut self) -> &mut ActionBind {
        let type_id = TypeId::of::<A>();
        match self.actions.entry(type_id) {
            Entry::Occupied(_entry) => self
                .bindings
                .iter_mut()
                .find(|binding| binding.type_id == type_id)
                .expect("actions and bindings should have matching type IDs"),
            Entry::Vacant(entry) => {
                entry.insert(ActionData::new::<A>());
                self.bindings.push(ActionBind::new::<A>());
                self.bindings.last_mut().unwrap()
            }
        }
    }

    /// Returns associated state for action `A`.
    ///
    /// See also [`ContextInstances::get`](super::ContextInstances::get).
    pub fn action<A: InputAction>(&self) -> Option<&ActionData> {
        self.actions.action::<A>()
    }

    pub(super) fn update(
        &mut self,
        commands: &mut Commands,
        reader: &mut InputReader,
        time: &Time<Virtual>,
        entities: &[Entity],
    ) {
        reader.set_gamepad(self.gamepad);
        for binding in &mut self.bindings {
            binding.update(commands, reader, &mut self.actions, time, entities);
        }
    }

    /// Copies [`ActionData`] for each binding and triggers transition to [`ActionState::None`] with zero value.
    ///
    /// Instance data remains unchanges.
    pub(super) fn trigger_removed(
        &self,
        commands: &mut Commands,
        time: &Time<Virtual>,
        entities: &[Entity],
    ) {
        for binding in &self.bindings {
            let mut action = *self
                .actions
                .get(&binding.type_id)
                .expect("actions and bindings should have matching type IDs");
            action.update(time, ActionState::None, ActionValue::zero(binding.dim));
            action.trigger_events(commands, entities);
        }
    }
}

/// Bindings of [`InputAction`] for [`ContextInstance`].
///
/// These bindings are stored separately from [`ActionsData`] to allow a currently
/// evaluating action to access the state of other actions.
pub struct ActionBind {
    type_id: TypeId,
    action_name: &'static str,
    consume_input: bool,
    accumulation: Accumulation,
    dim: ActionValueDim,

    modifiers: Vec<Box<dyn InputModifier>>,
    conditions: Vec<Box<dyn InputCondition>>,
    bindings: Vec<InputBind>,

    /// Consumed inputs during state evaluation.
    consume_buffer: Vec<Input>,
}

impl ActionBind {
    #[must_use]
    fn new<A: InputAction>() -> Self {
        Self {
            type_id: TypeId::of::<A>(),
            action_name: any::type_name::<A>(),
            dim: A::Output::DIM,
            consume_input: A::CONSUME_INPUT,
            accumulation: A::ACCUMULATION,
            modifiers: Default::default(),
            conditions: Default::default(),
            bindings: Default::default(),
            consume_buffer: Default::default(),
        }
    }

<<<<<<< HEAD
    /// Maps WASD keys as 2-dimentional input.
    ///
    /// In Bevy's 3D space, the -Z axis points forward and the +Z axis points
    /// toward the camera. To map movement correctly in 3D space, you will
    /// need to invert Y and apply it to Z translation inside your observer.
    ///
    /// Shorthand for [`Self::with_xy_axis`].
    pub fn with_wasd(&mut self) -> &mut Self {
        self.with_xy_axis(KeyCode::KeyW, KeyCode::KeyA, KeyCode::KeyS, KeyCode::KeyD)
    }

    /// Maps keyboard arrow keys as 2-dimentional input.
    ///
    /// Shorthand for [`Self::with_xy_axis`].
    /// See also [`Self::with_wasd`].
    pub fn with_arrows(&mut self) -> &mut Self {
        self.with_xy_axis(
            KeyCode::ArrowUp,
            KeyCode::ArrowLeft,
            KeyCode::ArrowDown,
            KeyCode::ArrowRight,
        )
    }

    /// Maps D-pad as 2-dimentional input.
    ///
    /// Shorthand for [`Self::with_xy_axis`].
    /// See also [`Self::with_wasd`].
    pub fn with_dpad(&mut self) -> &mut Self {
        self.with_xy_axis(
            GamepadButton::DPadUp,
            GamepadButton::DPadLeft,
            GamepadButton::DPadDown,
            GamepadButton::DPadRight,
        )
    }

    /// Maps 4 buttons as 2-dimentional input.
    ///
    /// This is a convenience "preset" that uses [`SwizzleAxis`] and [`Negate`] to
    /// bind the buttons to X and Y axes.
    ///
    /// The order of arguments follows the common "WASD" mapping.
    pub fn with_xy_axis<I: Into<Input>>(&mut self, up: I, left: I, down: I, right: I) -> &mut Self {
        self.with(InputBind::new(up).with_modifier(SwizzleAxis::YXZ))
            .with(InputBind::new(left).with_modifier(Negate::default()))
            .with(
                InputBind::new(down)
                    .with_modifier(Negate::default())
                    .with_modifier(SwizzleAxis::YXZ),
            )
            .with(right)
    }

    /// Maps the given stick as 2-dimentional input.
    pub fn with_stick(&mut self, stick: GamepadStick) -> &mut Self {
        self.with(stick.x())
            .with(InputBind::new(stick.y()).with_modifier(SwizzleAxis::YXZ))
    }

=======
>>>>>>> c8d57ea7
    /// Adds action-level modifier.
    pub fn with_modifier(&mut self, modifier: impl InputModifier) -> &mut Self {
        debug!("adding `{modifier:?}` to `{}`", self.action_name);
        self.modifiers.push(Box::new(modifier));
        self
    }

    /// Adds action-level condition.
    pub fn with_condition(&mut self, condition: impl InputCondition) -> &mut Self {
        debug!("adding `{condition:?}` to `{}`", self.action_name);
        self.conditions.push(Box::new(condition));
        self
    }

    /// Adds input mapping.
    ///
    /// The action can be triggered by any input mapping. If multiple input mappings
    /// return [`ActionState`], the behavior is determined by [`InputAction::ACCUMULATION`].
    ///
    /// Thanks to traits, this function can be called with multiple types:
    ///
    /// 1. Raw input types.
    /// 2. [`Input`] enum which wraps any supported raw input and can store keyboard modifiers.
    /// 3. [`InputBind`] which wraps [`Input`] and can store input modifiers or conditions.
    /// 4. [`BindPreset`] which wraps [`InputBind`] and can store multiple [`InputBind`]s.
    ///
    /// # Examples
    ///
    /// Raw input:
    ///
    /// ```
    /// # use bevy::prelude::*;
    /// # use bevy_enhanced_input::prelude::*;
    /// # let mut ctx = ContextInstance::default();
    /// ctx.bind::<Jump>()
<<<<<<< HEAD
    ///     .with(KeyCode::Space)
    ///     .with(GamepadButton::South);
=======
    ///     .to(KeyCode::Space)
    ///     .to(GamepadButtonType::South);
>>>>>>> c8d57ea7
    /// # #[derive(Debug, InputAction)]
    /// # #[input_action(output = bool)]
    /// # struct Jump;
    /// ```
    ///
    /// Raw input with keyboard modifiers:
    ///
    /// ```
    /// # use bevy::prelude::*;
    /// # use bevy_enhanced_input::prelude::*;
    /// # let mut ctx = ContextInstance::default();
    /// ctx.bind::<Jump>().to(KeyCode::Space.with_mod_keys(ModKeys::CONTROL));
    /// # #[derive(Debug, InputAction)]
    /// # #[input_action(output = bool)]
    /// # struct Jump;
    /// ```
    ///
    /// Raw input with input conditions or modifiers:
    ///
    /// ```
    /// # use bevy::prelude::*;
    /// # use bevy_enhanced_input::prelude::*;
    /// # let mut ctx = ContextInstance::default();
    /// ctx.bind::<Jump>().to(KeyCode::Space.with_condition(Release::default()));
    /// ctx.bind::<Attack>().to(MouseButton::Left.with_modifier(Scale::splat(10.0)));
    /// # #[derive(Debug, InputAction)]
    /// # #[input_action(output = bool)]
    /// # struct Jump;
    /// # #[derive(Debug, InputAction)]
    /// # #[input_action(output = f32)]
    /// # struct Attack;
    /// ```
    ///
    /// [`Input`] type directly:
    ///
    /// ```
    /// # use bevy::prelude::*;
    /// # use bevy_enhanced_input::prelude::*;
    /// # let mut ctx = ContextInstance::default();
    /// ctx.bind::<Zoom>().to(Input::mouse_wheel());
    /// ctx.bind::<Move>().to(Input::mouse_motion());
    /// # #[derive(Debug, InputAction)]
    /// # #[input_action(output = bool)]
    /// # struct Zoom;
    /// # #[derive(Debug, InputAction)]
    /// # #[input_action(output = Vec2)]
    /// # struct Move;
    /// ```
    ///
    /// Convenience preset which consists of multiple inputs
    /// with predefined conditions and modifiers:
    ///
    /// ```
    /// # use bevy::prelude::*;
    /// # use bevy_enhanced_input::prelude::*;
    /// # let mut ctx = ContextInstance::default();
    /// ctx.bind::<Move>().to(Cardinal::wasd_keys());
    /// # #[derive(Debug, InputAction)]
    /// # #[input_action(output = Vec2)]
    /// # struct Move;
    /// ```
    ///
    /// Multiple buttons from settings:
    ///
    /// ```
    /// # use bevy::prelude::*;
    /// # use bevy_enhanced_input::prelude::*;
    /// # let mut ctx = ContextInstance::default();
    /// # let mut settings = KeyboardSettings::default();
    /// ctx.bind::<Inspect>().to(&settings.inspect);
    ///
    /// # #[derive(Default)]
    /// struct KeyboardSettings {
    ///     inspect: Vec<KeyCode>,
    /// }
    /// # #[derive(Debug, InputAction)]
    /// # #[input_action(output = Vec2)]
    /// # struct Inspect;
    /// ```
    pub fn to(&mut self, preset: impl BindPreset) -> &mut Self {
        for binding in preset.bindings() {
            debug!("adding `{binding:?}` to `{}`", self.action_name);
            self.bindings.push(binding);
        }
        self
    }

    fn update(
        &mut self,
        commands: &mut Commands,
        reader: &mut InputReader,
        actions: &mut ActionsData,
        time: &Time<Virtual>,
        entities: &[Entity],
    ) {
        trace!("updating action `{}`", self.action_name);

        let mut tracker = TriggerTracker::new(ActionValue::zero(self.dim));
        for binding in &mut self.bindings {
            let value = reader.value(binding.input);
            if binding.ignored {
                // Ignore until we read zero for this mapping.
                if value.as_bool() {
                    continue;
                } else {
                    binding.ignored = false;
                }
            }

            let mut current_tracker = TriggerTracker::new(value);
            current_tracker.apply_modifiers(actions, time, &mut binding.modifiers);
            current_tracker.apply_conditions(actions, time, &mut binding.conditions);

            let current_state = current_tracker.state();
            if current_state == ActionState::None {
                // Ignore non-active trackers to allow the action to fire even if all
                // input-level conditions return `ActionState::None`. This ensures that an
                // action-level condition or modifier can still trigger the action.
                continue;
            }

            match current_state.cmp(&tracker.state()) {
                Ordering::Less => (),
                Ordering::Equal => {
                    tracker.combine(current_tracker, self.accumulation);
                    if self.consume_input {
                        self.consume_buffer.push(binding.input);
                    }
                }
                Ordering::Greater => {
                    tracker.overwrite(current_tracker);
                    if self.consume_input {
                        self.consume_buffer.clear();
                        self.consume_buffer.push(binding.input);
                    }
                }
            }
        }

        tracker.apply_modifiers(actions, time, &mut self.modifiers);
        tracker.apply_conditions(actions, time, &mut self.conditions);

        let action = actions
            .get_mut(&self.type_id)
            .expect("actions and bindings should have matching type IDs");

        let state = tracker.state();
        let value = tracker.value().convert(self.dim);

        if self.consume_input {
            if state != ActionState::None {
                for &input in &self.consume_buffer {
                    reader.consume(input);
                }
            }
            self.consume_buffer.clear();
        }

        action.update(time, state, value);
        if !tracker.events_blocked() {
            action.trigger_events(commands, entities);
        }
    }
}

/// Map for actions to their data.
///
/// Can be accessed from [`InputCondition::evaluate`]
/// or [`ContextInstances::get`](super::ContextInstances::get).
#[derive(Default, Deref, DerefMut)]
pub struct ActionsData(pub HashMap<TypeId, ActionData>);

impl ActionsData {
    /// Returns associated state for action `A`.
    pub fn action<A: InputAction>(&self) -> Option<&ActionData> {
        self.get(&TypeId::of::<A>())
    }

    /// Inserts a state for action `A`.
    ///
    /// Returns previosly associated state if present.
    pub fn insert_action<A: InputAction>(&mut self, action: ActionData) -> Option<ActionData> {
        self.insert(TypeId::of::<A>(), action)
    }
}

/// Tracker for action state.
///
/// Stored inside [`ActionsData`].
#[derive(Clone, Copy)]
pub struct ActionData {
    state: ActionState,
    events: ActionEvents,
    value: ActionValue,
    elapsed_secs: f32,
    fired_secs: f32,
    trigger_events: fn(&Self, &mut Commands, &[Entity]),
}

impl ActionData {
    /// Creates a new instance associated with action `A`.
    ///
    /// [`Self::trigger_events`] will trigger events for `A`.
    #[must_use]
    pub fn new<A: InputAction>() -> Self {
        Self {
            state: Default::default(),
            events: ActionEvents::empty(),
            value: ActionValue::zero(A::Output::DIM),
            elapsed_secs: 0.0,
            fired_secs: 0.0,
            trigger_events: Self::trigger_events_typed::<A>,
        }
    }

    /// Updates internal state.
    pub fn update(
        &mut self,
        time: &Time<Virtual>,
        state: ActionState,
        value: impl Into<ActionValue>,
    ) {
        match self.state {
            ActionState::None => {
                self.elapsed_secs = 0.0;
                self.fired_secs = 0.0;
            }
            ActionState::Ongoing => {
                self.elapsed_secs += time.delta_seconds();
                self.fired_secs = 0.0;
            }
            ActionState::Fired => {
                self.elapsed_secs += time.delta_seconds();
                self.fired_secs += time.delta_seconds();
            }
        }

        self.events = ActionEvents::new(self.state, state);
        self.state = state;
        self.value = value.into();
    }

    /// Triggers events resulting from a state transition after [`Self::update`].
    ///
    /// See also [`Self::new`].
    pub fn trigger_events(&self, commands: &mut Commands, entities: &[Entity]) {
        (self.trigger_events)(self, commands, entities);
    }

    /// A typed version of [`Self::trigger_events`].
    fn trigger_events_typed<A: InputAction>(&self, commands: &mut Commands, entities: &[Entity]) {
        for (_, event) in self.events.iter_names() {
            match event {
                ActionEvents::STARTED => {
                    trigger_for_each(
                        commands,
                        entities,
                        Started::<A> {
                            value: A::Output::as_output(self.value),
                            state: self.state,
                        },
                    );
                }
                ActionEvents::ONGOING => {
                    trigger_for_each(
                        commands,
                        entities,
                        Ongoing::<A> {
                            value: A::Output::as_output(self.value),
                            state: self.state,
                            elapsed_secs: self.elapsed_secs,
                        },
                    );
                }
                ActionEvents::FIRED => {
                    trigger_for_each(
                        commands,
                        entities,
                        Fired::<A> {
                            value: A::Output::as_output(self.value),
                            state: self.state,
                            fired_secs: self.fired_secs,
                            elapsed_secs: self.elapsed_secs,
                        },
                    );
                }
                ActionEvents::CANCELED => {
                    trigger_for_each(
                        commands,
                        entities,
                        Canceled::<A> {
                            value: A::Output::as_output(self.value),
                            state: self.state,
                            elapsed_secs: self.elapsed_secs,
                        },
                    );
                }
                ActionEvents::COMPLETED => {
                    trigger_for_each(
                        commands,
                        entities,
                        Completed::<A> {
                            value: A::Output::as_output(self.value),
                            state: self.state,
                            fired_secs: self.fired_secs,
                            elapsed_secs: self.elapsed_secs,
                        },
                    );
                }
                _ => unreachable!("iteration should yield only named flags"),
            }
        }
    }

    /// Returns the current state.
    pub fn state(&self) -> ActionState {
        self.state
    }

<<<<<<< HEAD
impl GamepadStick {
    /// Returns associated X axis.
    pub fn x(self) -> GamepadAxis {
        match self {
            GamepadStick::Left => GamepadAxis::LeftStickX,
            GamepadStick::Right => GamepadAxis::RightStickX,
        }
    }

    /// Returns associated Y axis.
    pub fn y(self) -> GamepadAxis {
        match self {
            GamepadStick::Left => GamepadAxis::LeftStickY,
            GamepadStick::Right => GamepadAxis::RightStickY,
        }
=======
    /// Returns events triggered by a transition of [`Self::state`] since the last update.
    pub fn events(&self) -> ActionEvents {
        self.events
    }

    /// Returns the value since the last update.
    pub fn value(&self) -> ActionValue {
        self.value
>>>>>>> c8d57ea7
    }

    /// Time the action was in [`ActionState::Ongoing`] and [`ActionState::Fired`] states.
    pub fn elapsed_secs(&self) -> f32 {
        self.elapsed_secs
    }

    /// Time the action was in [`ActionState::Fired`] state.
    pub fn fired_secs(&self) -> f32 {
        self.fired_secs
    }
}

/// Triggers a copyable event for each entity separately and logs it.
///
// It's cheaper to copy the event than to clone the entities.
fn trigger_for_each<E: Event + Debug + Clone + Copy>(
    commands: &mut Commands,
    entities: &[Entity],
    event: E,
) {
    for &entity in entities {
        trace!("triggering `{event:?}` for `{entity}`");
        commands.trigger_targets(event, entity);
    }
}

/// State for [`ActionData`].
///
/// States are ordered by their significance.
///
/// See also [`ActionEvents`].
#[derive(Clone, Copy, Default, Debug, PartialEq, Eq, PartialOrd, Ord)]
pub enum ActionState {
    /// Condition is not triggered.
    #[default]
    None,
    /// Condition has started triggering, but has not yet finished.
    ///
    /// For example, [`Hold`](super::input_condition::hold::Hold) condition
    /// requires its state to be maintained over several frames.
    Ongoing,
    /// The condition has been met.
    Fired,
}

#[cfg(test)]
mod tests {
    use bevy_enhanced_input_macros::InputAction;

    use super::*;

    #[test]
    fn bind() {
        let mut ctx = ContextInstance::default();
        ctx.bind::<DummyAction>().to(KeyCode::KeyA);
        ctx.bind::<DummyAction>().to(KeyCode::KeyB);
        assert_eq!(ctx.bindings.len(), 1);

        let action = ctx.bindings.first().unwrap();
        assert_eq!(action.bindings.len(), 2);
    }

    #[derive(Debug, InputAction)]
    #[input_action(output = bool)]
    struct DummyAction;
}<|MERGE_RESOLUTION|>--- conflicted
+++ resolved
@@ -160,69 +160,6 @@
         }
     }
 
-<<<<<<< HEAD
-    /// Maps WASD keys as 2-dimentional input.
-    ///
-    /// In Bevy's 3D space, the -Z axis points forward and the +Z axis points
-    /// toward the camera. To map movement correctly in 3D space, you will
-    /// need to invert Y and apply it to Z translation inside your observer.
-    ///
-    /// Shorthand for [`Self::with_xy_axis`].
-    pub fn with_wasd(&mut self) -> &mut Self {
-        self.with_xy_axis(KeyCode::KeyW, KeyCode::KeyA, KeyCode::KeyS, KeyCode::KeyD)
-    }
-
-    /// Maps keyboard arrow keys as 2-dimentional input.
-    ///
-    /// Shorthand for [`Self::with_xy_axis`].
-    /// See also [`Self::with_wasd`].
-    pub fn with_arrows(&mut self) -> &mut Self {
-        self.with_xy_axis(
-            KeyCode::ArrowUp,
-            KeyCode::ArrowLeft,
-            KeyCode::ArrowDown,
-            KeyCode::ArrowRight,
-        )
-    }
-
-    /// Maps D-pad as 2-dimentional input.
-    ///
-    /// Shorthand for [`Self::with_xy_axis`].
-    /// See also [`Self::with_wasd`].
-    pub fn with_dpad(&mut self) -> &mut Self {
-        self.with_xy_axis(
-            GamepadButton::DPadUp,
-            GamepadButton::DPadLeft,
-            GamepadButton::DPadDown,
-            GamepadButton::DPadRight,
-        )
-    }
-
-    /// Maps 4 buttons as 2-dimentional input.
-    ///
-    /// This is a convenience "preset" that uses [`SwizzleAxis`] and [`Negate`] to
-    /// bind the buttons to X and Y axes.
-    ///
-    /// The order of arguments follows the common "WASD" mapping.
-    pub fn with_xy_axis<I: Into<Input>>(&mut self, up: I, left: I, down: I, right: I) -> &mut Self {
-        self.with(InputBind::new(up).with_modifier(SwizzleAxis::YXZ))
-            .with(InputBind::new(left).with_modifier(Negate::default()))
-            .with(
-                InputBind::new(down)
-                    .with_modifier(Negate::default())
-                    .with_modifier(SwizzleAxis::YXZ),
-            )
-            .with(right)
-    }
-
-    /// Maps the given stick as 2-dimentional input.
-    pub fn with_stick(&mut self, stick: GamepadStick) -> &mut Self {
-        self.with(stick.x())
-            .with(InputBind::new(stick.y()).with_modifier(SwizzleAxis::YXZ))
-    }
-
-=======
->>>>>>> c8d57ea7
     /// Adds action-level modifier.
     pub fn with_modifier(&mut self, modifier: impl InputModifier) -> &mut Self {
         debug!("adding `{modifier:?}` to `{}`", self.action_name);
@@ -258,13 +195,8 @@
     /// # use bevy_enhanced_input::prelude::*;
     /// # let mut ctx = ContextInstance::default();
     /// ctx.bind::<Jump>()
-<<<<<<< HEAD
-    ///     .with(KeyCode::Space)
-    ///     .with(GamepadButton::South);
-=======
     ///     .to(KeyCode::Space)
-    ///     .to(GamepadButtonType::South);
->>>>>>> c8d57ea7
+    ///     .to(GamepadButton::South);
     /// # #[derive(Debug, InputAction)]
     /// # #[input_action(output = bool)]
     /// # struct Jump;
@@ -493,12 +425,12 @@
                 self.fired_secs = 0.0;
             }
             ActionState::Ongoing => {
-                self.elapsed_secs += time.delta_seconds();
+                self.elapsed_secs += time.delta_secs();
                 self.fired_secs = 0.0;
             }
             ActionState::Fired => {
-                self.elapsed_secs += time.delta_seconds();
-                self.fired_secs += time.delta_seconds();
+                self.elapsed_secs += time.delta_secs();
+                self.fired_secs += time.delta_secs();
             }
         }
 
@@ -584,23 +516,6 @@
         self.state
     }
 
-<<<<<<< HEAD
-impl GamepadStick {
-    /// Returns associated X axis.
-    pub fn x(self) -> GamepadAxis {
-        match self {
-            GamepadStick::Left => GamepadAxis::LeftStickX,
-            GamepadStick::Right => GamepadAxis::RightStickX,
-        }
-    }
-
-    /// Returns associated Y axis.
-    pub fn y(self) -> GamepadAxis {
-        match self {
-            GamepadStick::Left => GamepadAxis::LeftStickY,
-            GamepadStick::Right => GamepadAxis::RightStickY,
-        }
-=======
     /// Returns events triggered by a transition of [`Self::state`] since the last update.
     pub fn events(&self) -> ActionEvents {
         self.events
@@ -609,7 +524,6 @@
     /// Returns the value since the last update.
     pub fn value(&self) -> ActionValue {
         self.value
->>>>>>> c8d57ea7
     }
 
     /// Time the action was in [`ActionState::Ongoing`] and [`ActionState::Fired`] states.
