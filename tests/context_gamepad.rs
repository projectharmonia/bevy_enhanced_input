--- conflicted
+++ resolved
@@ -80,13 +80,8 @@
 
 impl InputContext for AnyGamepad {
     fn context_instance(_world: &World, _entity: Entity) -> ContextInstance {
-<<<<<<< HEAD
         let mut ctx = ContextInstance::default();
-        ctx.bind::<DummyAction>().with(DummyAction::BUTTON);
-=======
-        let mut ctx = ContextInstance::with_gamepad(GamepadDevice::Any);
         ctx.bind::<DummyAction>().to(DummyAction::BUTTON);
->>>>>>> c8d57ea7
         ctx
     }
 }
@@ -94,21 +89,14 @@
 #[derive(Debug, Component, Deref)]
 struct SingleGamepad(Entity);
 
-<<<<<<< HEAD
 impl InputContext for SingleGamepad {
     fn context_instance(world: &World, entity: Entity) -> ContextInstance {
         let mut ctx = ContextInstance::default();
 
         let gamepad_entity = **world.get::<Self>(entity).unwrap();
         ctx.set_gamepad(gamepad_entity);
-        ctx.bind::<DummyAction>().with(DummyAction::BUTTON);
+        ctx.bind::<DummyAction>().to(DummyAction::BUTTON);
 
-=======
-impl InputContext for FirstGamepad {
-    fn context_instance(_world: &World, _entity: Entity) -> ContextInstance {
-        let mut ctx = ContextInstance::with_gamepad(0);
-        ctx.bind::<DummyAction>().to(DummyAction::BUTTON);
->>>>>>> c8d57ea7
         ctx
     }
 }
